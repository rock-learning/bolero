from .optimizer import Optimizer, ContextualOptimizer
from .baseline import NoOptimizer, RandomOptimizer
from .cmaes import (CMAESOptimizer, RestartCMAESOptimizer, IPOPCMAESOptimizer,
                    BIPOPCMAESOptimizer, fmin)
from .reps import REPSOptimizer
from .creps import CREPSOptimizer
from .acmes import ACMESOptimizer
from .ccmaes import CCMAESOptimizer
<<<<<<< HEAD
from .nes import XNESOptimizer
=======
from .cem import CEMOptimizer
>>>>>>> 503c52e7


__all__ = [
    "Optimizer",
    "ContextualOptimizer",
    "NoOptimizer",
    "RandomOptimizer",
    "CMAESOptimizer",
    "RestartCMAESOptimizer",
    "IPOPCMAESOptimizer",
    "BIPOPCMAESOptimizer",
    "fmin",
    "ACMESOptimizer",
    "CCMAESOptimizer",
    "REPSOptimizer",
    "CREPSOptimizer",
<<<<<<< HEAD
    "XNESOptimizer"]
=======
    "CEMOptimizer"]
>>>>>>> 503c52e7

from .skoptimize import SkOptOptimizer, skopt_available
if skopt_available:
    __all__.append("SkOptOptimizer")<|MERGE_RESOLUTION|>--- conflicted
+++ resolved
@@ -6,11 +6,8 @@
 from .creps import CREPSOptimizer
 from .acmes import ACMESOptimizer
 from .ccmaes import CCMAESOptimizer
-<<<<<<< HEAD
 from .nes import XNESOptimizer
-=======
 from .cem import CEMOptimizer
->>>>>>> 503c52e7
 
 
 __all__ = [
@@ -27,11 +24,8 @@
     "CCMAESOptimizer",
     "REPSOptimizer",
     "CREPSOptimizer",
-<<<<<<< HEAD
     "XNESOptimizer"]
-=======
     "CEMOptimizer"]
->>>>>>> 503c52e7
 
 from .skoptimize import SkOptOptimizer, skopt_available
 if skopt_available:
