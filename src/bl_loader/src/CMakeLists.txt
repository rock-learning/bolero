cmake_minimum_required(VERSION 2.6)

include(FindPkgConfig)

# add the binary tree to the search path for include files
include_directories("${PROJECT_BINARY_DIR}")

set(BL_LOADER_INCLUDE_DIRS ${CMAKE_CURRENT_SOURCE_DIR}/src CACHE STRING "Include dir for bl_loader.")
set(BL_LOADER_LIBRARY_DIRS ${CMAKE_CURRENT_BINARY_DIR} CACHE STRING "Lib directory for bl_loader.")

pkg_check_modules(LIB_MANAGER "lib_manager")
include_directories(${LIB_MANAGER_INCLUDE_DIRS})
link_directories(${LIB_MANAGER_LIBRARY_DIRS})

pkg_check_modules(BOLERO "bolero")
include_directories(${BOLERO_INCLUDE_DIRS})
link_directories(${BOLERO_LIBRARY_DIRS})

pkg_check_modules(YAML "yaml-cpp")
include_directories(${YAML_INCLUDE_DIRS})
link_directories(${YAML_LIBRARY_DIRS})

pkg_check_modules(CONFIGMAPS "configmaps")
include_directories(${CONFIGMAPS_INCLUDE_DIRS})
link_directories(${CONFIGMAPS_LIBRARY_DIRS})

include_directories(src)

if(UNIX)
  SET(CMAKE_CXX_FLAGS "${CMAKE_CXX_FLAGS} -std=c++11")
endif()

set(SOURCES src/BLLoader.cpp)
set(HEADERS src/BLLoader.h)

if(PYTHON_SUPPORT)
  if("$ENV{PYTHON}" STREQUAL "")
      set(PYTHON "python")
      message(STATUS "Using default python.")
  else()
      set(PYTHON $ENV{PYTHON})
  endif()
  execute_process(
      COMMAND which ${PYTHON}
      OUTPUT_VARIABLE PYTHON_EXECUTABLE
  )
  execute_process(
      COMMAND ${PYTHON} -c "import sys;print(sys.version_info.major)"
      OUTPUT_VARIABLE PYTHON_MAJOR_VERSION
  )
  execute_process(
      COMMAND ${PYTHON} -c "import sys;print(sys.version_info.minor)"
      OUTPUT_VARIABLE PYTHON_MINOR_VERSION
  )
  string(STRIP ${PYTHON_MAJOR_VERSION} PYTHON_MAJOR_VERSION)
  string(STRIP ${PYTHON_MINOR_VERSION} PYTHON_MINOR_VERSION)
  message(STATUS "Python: ${PYTHON}")
  message(STATUS "Python executable: ${PYTHON_EXECUTABLE}")
  message(STATUS "Python major version: ${PYTHON_MAJOR_VERSION}")

  add_definitions(-DPYTHON_VERSION=${PYTHON_MAJOR_VERSION})

<<<<<<< HEAD
execute_process(
      COMMAND which ${PYTHON}
      OUTPUT_VARIABLE PYTHON_EXECUTABLE
  )
  execute_process(
      COMMAND ${PYTHON} -c "import sys;print(sys.version_info.major)"
      OUTPUT_VARIABLE PYTHON_MAJOR_VERSION
  )
  string(STRIP ${PYTHON_MAJOR_VERSION} PYTHON_MAJOR_VERSION)
  execute_process(
      COMMAND ${PYTHON} -c "import sys;print(sys.version_info.minor)"
      OUTPUT_VARIABLE PYTHON_MINOR_VERSION
  )
  string(STRIP ${PYTHON_MINOR_VERSION} PYTHON_MINOR_VERSION)
  message(STATUS "Python: ${PYTHON}")
  message(STATUS "Python executable: ${PYTHON_EXECUTABLE}")
  message(STATUS "Python major version: ${PYTHON_MAJOR_VERSION}")
  message(STATUS "Python minor version: ${PYTHON_MINOR_VERSION}")
  add_definitions(-DPYTHON_VERSION=${PYTHON_MAJOR_VERSION})

  set(CMAKE_MODULE_PATH ${CMAKE_MODULE_PATH} "${CMAKE_CURRENT_SOURCE_DIR}/cmake")
=======
>>>>>>> bd6e7d45
  add_definitions(-DPYTHON_SUPPORT)
  add_definitions(-DUSE_MEMORYVIEWS)

  if (APPLE)
<<<<<<< HEAD
    # here we assume to search for the Python libraries provided by macports
=======
>>>>>>> bd6e7d45
    find_package(PythonLibs ${PYTHON_MAJOR_VERSION}.${PYTHON_MINOR_VERSION} EXACT REQUIRED)
  elseif(${PYTHON_MAJOR_VERSION} EQUAL 3)
    find_package(PythonLibs ${PYTHON_MAJOR_VERSION} EXACT REQUIRED)
  else()
    # HACK find_package is not able to find Python 2 include directories
    pkg_check_modules(PYTHON ${PYTHON})
  endif()
  message(STATUS "Python include directories: ${PYTHON_INCLUDE_DIRS}")
  include_directories(${PYTHON_INCLUDE_DIRS})

  execute_process(
    COMMAND ${PYTHON} -c "import numpy; print(numpy.get_include())"
    RESULT_VARIABLE NUMPY_RESULT
    OUTPUT_VARIABLE NUMPY_INCLUDE_DIRS
    ERROR_VARIABLE NUMPY_ERROR
    OUTPUT_STRIP_TRAILING_WHITESPACE
    ERROR_STRIP_TRAILING_WHITESPACE
  )
  if(${NUMPY_RESULT} EQUAL 0)
    message(STATUS "Numpy include directories: ${NUMPY_INCLUDE_DIRS}")
  else()
    message(FATAL_ERROR "NumPy import failure:\n${NUMPY_ERROR}")
  endif()
  include_directories(${NUMPY_INCLUDE_DIRS})
  link_directories(${PYTHON_LIBRARY_DIRS})

  set(SOURCES
    ${SOURCES}
    src/PyOptimizer.cpp
    src/PyEnvironment.cpp
    src/PyBehavior.cpp
    src/PyBehaviorSearch.cpp
    src/PyLoadableBehavior.cpp
    src/PythonInterpreter.cpp
  )
  set(HEADERS
    ${HEADERS}
    src/PyOptimizer.h
    src/PyEnvironment.h
    src/PyBehavior.h
    src/PyBehaviorSearch.h
    src/PyLoadableBehavior.h
    src/PyLoadable.h
    src/PythonInterpreter.hpp
  )
if(WIN32)
set(EXTRA_LIBRARIES
    ${EXTRA_LIBRARIES}
    ${PYTHON_LIBRARIES}
  )
else(WIN32)
set(EXTRA_LIBRARIES
    ${EXTRA_LIBRARIES}
    ${PYTHON_LIBRARIES}
    -lutil
  )
endif()
endif()

add_library(${PROJECT_NAME} SHARED ${SOURCES})
add_library(${PROJECT_NAME}_static STATIC ${SOURCES})
target_link_libraries(${PROJECT_NAME}
                      ${LIB_MANAGER_LIBRARIES}
                      ${EXTRA_LIBRARIES}
                      ${CONFIGMAPS_LIBRARIES}
                      ${YAML_LIBRARIES})

if(WIN32)
  set(LIB_INSTALL_DIR bin) # .dll are in PATH, like executables
else(WIN32)
  set(LIB_INSTALL_DIR lib)
endif(WIN32)

set(_INSTALL_DESTINATIONS
    RUNTIME DESTINATION bin
    LIBRARY DESTINATION ${LIB_INSTALL_DIR}
    ARCHIVE DESTINATION lib
)

# Install the library into the lib folder
install(TARGETS ${PROJECT_NAME} ${_INSTALL_DESTINATIONS})
install(TARGETS ${PROJECT_NAME}_static ${_INSTALL_DESTINATIONS})

CONFIGURE_FILE(${PROJECT_NAME}.pc.in ${PROJECT_NAME}.pc @ONLY)
INSTALL(FILES ${CMAKE_CURRENT_BINARY_DIR}/${PROJECT_NAME}.pc DESTINATION lib/pkgconfig)

# Install headers into mars include directory
install(FILES ${HEADERS} DESTINATION include/bolero/${PROJECT_NAME})
<|MERGE_RESOLUTION|>--- conflicted
+++ resolved
@@ -1,182 +1,154 @@
-cmake_minimum_required(VERSION 2.6)
-
-include(FindPkgConfig)
-
-# add the binary tree to the search path for include files
-include_directories("${PROJECT_BINARY_DIR}")
-
-set(BL_LOADER_INCLUDE_DIRS ${CMAKE_CURRENT_SOURCE_DIR}/src CACHE STRING "Include dir for bl_loader.")
-set(BL_LOADER_LIBRARY_DIRS ${CMAKE_CURRENT_BINARY_DIR} CACHE STRING "Lib directory for bl_loader.")
-
-pkg_check_modules(LIB_MANAGER "lib_manager")
-include_directories(${LIB_MANAGER_INCLUDE_DIRS})
-link_directories(${LIB_MANAGER_LIBRARY_DIRS})
-
-pkg_check_modules(BOLERO "bolero")
-include_directories(${BOLERO_INCLUDE_DIRS})
-link_directories(${BOLERO_LIBRARY_DIRS})
-
-pkg_check_modules(YAML "yaml-cpp")
-include_directories(${YAML_INCLUDE_DIRS})
-link_directories(${YAML_LIBRARY_DIRS})
-
-pkg_check_modules(CONFIGMAPS "configmaps")
-include_directories(${CONFIGMAPS_INCLUDE_DIRS})
-link_directories(${CONFIGMAPS_LIBRARY_DIRS})
-
-include_directories(src)
-
-if(UNIX)
-  SET(CMAKE_CXX_FLAGS "${CMAKE_CXX_FLAGS} -std=c++11")
-endif()
-
-set(SOURCES src/BLLoader.cpp)
-set(HEADERS src/BLLoader.h)
-
-if(PYTHON_SUPPORT)
-  if("$ENV{PYTHON}" STREQUAL "")
-      set(PYTHON "python")
-      message(STATUS "Using default python.")
-  else()
-      set(PYTHON $ENV{PYTHON})
-  endif()
-  execute_process(
-      COMMAND which ${PYTHON}
-      OUTPUT_VARIABLE PYTHON_EXECUTABLE
-  )
-  execute_process(
-      COMMAND ${PYTHON} -c "import sys;print(sys.version_info.major)"
-      OUTPUT_VARIABLE PYTHON_MAJOR_VERSION
-  )
-  execute_process(
-      COMMAND ${PYTHON} -c "import sys;print(sys.version_info.minor)"
-      OUTPUT_VARIABLE PYTHON_MINOR_VERSION
-  )
-  string(STRIP ${PYTHON_MAJOR_VERSION} PYTHON_MAJOR_VERSION)
-  string(STRIP ${PYTHON_MINOR_VERSION} PYTHON_MINOR_VERSION)
-  message(STATUS "Python: ${PYTHON}")
-  message(STATUS "Python executable: ${PYTHON_EXECUTABLE}")
-  message(STATUS "Python major version: ${PYTHON_MAJOR_VERSION}")
-
-  add_definitions(-DPYTHON_VERSION=${PYTHON_MAJOR_VERSION})
-
-<<<<<<< HEAD
-execute_process(
-      COMMAND which ${PYTHON}
-      OUTPUT_VARIABLE PYTHON_EXECUTABLE
-  )
-  execute_process(
-      COMMAND ${PYTHON} -c "import sys;print(sys.version_info.major)"
-      OUTPUT_VARIABLE PYTHON_MAJOR_VERSION
-  )
-  string(STRIP ${PYTHON_MAJOR_VERSION} PYTHON_MAJOR_VERSION)
-  execute_process(
-      COMMAND ${PYTHON} -c "import sys;print(sys.version_info.minor)"
-      OUTPUT_VARIABLE PYTHON_MINOR_VERSION
-  )
-  string(STRIP ${PYTHON_MINOR_VERSION} PYTHON_MINOR_VERSION)
-  message(STATUS "Python: ${PYTHON}")
-  message(STATUS "Python executable: ${PYTHON_EXECUTABLE}")
-  message(STATUS "Python major version: ${PYTHON_MAJOR_VERSION}")
-  message(STATUS "Python minor version: ${PYTHON_MINOR_VERSION}")
-  add_definitions(-DPYTHON_VERSION=${PYTHON_MAJOR_VERSION})
-
-  set(CMAKE_MODULE_PATH ${CMAKE_MODULE_PATH} "${CMAKE_CURRENT_SOURCE_DIR}/cmake")
-=======
->>>>>>> bd6e7d45
-  add_definitions(-DPYTHON_SUPPORT)
-  add_definitions(-DUSE_MEMORYVIEWS)
-
-  if (APPLE)
-<<<<<<< HEAD
-    # here we assume to search for the Python libraries provided by macports
-=======
->>>>>>> bd6e7d45
-    find_package(PythonLibs ${PYTHON_MAJOR_VERSION}.${PYTHON_MINOR_VERSION} EXACT REQUIRED)
-  elseif(${PYTHON_MAJOR_VERSION} EQUAL 3)
-    find_package(PythonLibs ${PYTHON_MAJOR_VERSION} EXACT REQUIRED)
-  else()
-    # HACK find_package is not able to find Python 2 include directories
-    pkg_check_modules(PYTHON ${PYTHON})
-  endif()
-  message(STATUS "Python include directories: ${PYTHON_INCLUDE_DIRS}")
-  include_directories(${PYTHON_INCLUDE_DIRS})
-
-  execute_process(
-    COMMAND ${PYTHON} -c "import numpy; print(numpy.get_include())"
-    RESULT_VARIABLE NUMPY_RESULT
-    OUTPUT_VARIABLE NUMPY_INCLUDE_DIRS
-    ERROR_VARIABLE NUMPY_ERROR
-    OUTPUT_STRIP_TRAILING_WHITESPACE
-    ERROR_STRIP_TRAILING_WHITESPACE
-  )
-  if(${NUMPY_RESULT} EQUAL 0)
-    message(STATUS "Numpy include directories: ${NUMPY_INCLUDE_DIRS}")
-  else()
-    message(FATAL_ERROR "NumPy import failure:\n${NUMPY_ERROR}")
-  endif()
-  include_directories(${NUMPY_INCLUDE_DIRS})
-  link_directories(${PYTHON_LIBRARY_DIRS})
-
-  set(SOURCES
-    ${SOURCES}
-    src/PyOptimizer.cpp
-    src/PyEnvironment.cpp
-    src/PyBehavior.cpp
-    src/PyBehaviorSearch.cpp
-    src/PyLoadableBehavior.cpp
-    src/PythonInterpreter.cpp
-  )
-  set(HEADERS
-    ${HEADERS}
-    src/PyOptimizer.h
-    src/PyEnvironment.h
-    src/PyBehavior.h
-    src/PyBehaviorSearch.h
-    src/PyLoadableBehavior.h
-    src/PyLoadable.h
-    src/PythonInterpreter.hpp
-  )
-if(WIN32)
-set(EXTRA_LIBRARIES
-    ${EXTRA_LIBRARIES}
-    ${PYTHON_LIBRARIES}
-  )
-else(WIN32)
-set(EXTRA_LIBRARIES
-    ${EXTRA_LIBRARIES}
-    ${PYTHON_LIBRARIES}
-    -lutil
-  )
-endif()
-endif()
-
-add_library(${PROJECT_NAME} SHARED ${SOURCES})
-add_library(${PROJECT_NAME}_static STATIC ${SOURCES})
-target_link_libraries(${PROJECT_NAME}
-                      ${LIB_MANAGER_LIBRARIES}
-                      ${EXTRA_LIBRARIES}
-                      ${CONFIGMAPS_LIBRARIES}
-                      ${YAML_LIBRARIES})
-
-if(WIN32)
-  set(LIB_INSTALL_DIR bin) # .dll are in PATH, like executables
-else(WIN32)
-  set(LIB_INSTALL_DIR lib)
-endif(WIN32)
-
-set(_INSTALL_DESTINATIONS
-    RUNTIME DESTINATION bin
-    LIBRARY DESTINATION ${LIB_INSTALL_DIR}
-    ARCHIVE DESTINATION lib
-)
-
-# Install the library into the lib folder
-install(TARGETS ${PROJECT_NAME} ${_INSTALL_DESTINATIONS})
-install(TARGETS ${PROJECT_NAME}_static ${_INSTALL_DESTINATIONS})
-
-CONFIGURE_FILE(${PROJECT_NAME}.pc.in ${PROJECT_NAME}.pc @ONLY)
-INSTALL(FILES ${CMAKE_CURRENT_BINARY_DIR}/${PROJECT_NAME}.pc DESTINATION lib/pkgconfig)
-
-# Install headers into mars include directory
-install(FILES ${HEADERS} DESTINATION include/bolero/${PROJECT_NAME})
+cmake_minimum_required(VERSION 2.6)
+
+include(FindPkgConfig)
+
+# add the binary tree to the search path for include files
+include_directories("${PROJECT_BINARY_DIR}")
+
+set(BL_LOADER_INCLUDE_DIRS ${CMAKE_CURRENT_SOURCE_DIR}/src CACHE STRING "Include dir for bl_loader.")
+set(BL_LOADER_LIBRARY_DIRS ${CMAKE_CURRENT_BINARY_DIR} CACHE STRING "Lib directory for bl_loader.")
+
+pkg_check_modules(LIB_MANAGER "lib_manager")
+include_directories(${LIB_MANAGER_INCLUDE_DIRS})
+link_directories(${LIB_MANAGER_LIBRARY_DIRS})
+
+pkg_check_modules(BOLERO "bolero")
+include_directories(${BOLERO_INCLUDE_DIRS})
+link_directories(${BOLERO_LIBRARY_DIRS})
+
+pkg_check_modules(YAML "yaml-cpp")
+include_directories(${YAML_INCLUDE_DIRS})
+link_directories(${YAML_LIBRARY_DIRS})
+
+pkg_check_modules(CONFIGMAPS "configmaps")
+include_directories(${CONFIGMAPS_INCLUDE_DIRS})
+link_directories(${CONFIGMAPS_LIBRARY_DIRS})
+
+include_directories(src)
+
+if(UNIX)
+  SET(CMAKE_CXX_FLAGS "${CMAKE_CXX_FLAGS} -std=c++11")
+endif()
+
+set(SOURCES src/BLLoader.cpp)
+set(HEADERS src/BLLoader.h)
+
+if(PYTHON_SUPPORT)
+  if("$ENV{PYTHON}" STREQUAL "")
+      set(PYTHON "python")
+      message(STATUS "Using default python.")
+  else()
+      set(PYTHON $ENV{PYTHON})
+  endif()
+  execute_process(
+      COMMAND which ${PYTHON}
+      OUTPUT_VARIABLE PYTHON_EXECUTABLE
+  )
+  execute_process(
+      COMMAND ${PYTHON} -c "import sys;print(sys.version_info.major)"
+      OUTPUT_VARIABLE PYTHON_MAJOR_VERSION
+  )
+  execute_process(
+      COMMAND ${PYTHON} -c "import sys;print(sys.version_info.minor)"
+      OUTPUT_VARIABLE PYTHON_MINOR_VERSION
+  )
+  string(STRIP ${PYTHON_MAJOR_VERSION} PYTHON_MAJOR_VERSION)
+  string(STRIP ${PYTHON_MINOR_VERSION} PYTHON_MINOR_VERSION)
+  message(STATUS "Python: ${PYTHON}")
+  message(STATUS "Python executable: ${PYTHON_EXECUTABLE}")
+  message(STATUS "Python major version: ${PYTHON_MAJOR_VERSION}")
+
+  add_definitions(-DPYTHON_VERSION=${PYTHON_MAJOR_VERSION})
+
+  add_definitions(-DPYTHON_SUPPORT)
+  add_definitions(-DUSE_MEMORYVIEWS)
+
+  if (APPLE)
+    find_package(PythonLibs ${PYTHON_MAJOR_VERSION}.${PYTHON_MINOR_VERSION} EXACT REQUIRED)
+  elseif(${PYTHON_MAJOR_VERSION} EQUAL 3)
+    find_package(PythonLibs ${PYTHON_MAJOR_VERSION} EXACT REQUIRED)
+  else()
+    # HACK find_package is not able to find Python 2 include directories
+    pkg_check_modules(PYTHON ${PYTHON})
+  endif()
+  message(STATUS "Python include directories: ${PYTHON_INCLUDE_DIRS}")
+  include_directories(${PYTHON_INCLUDE_DIRS})
+
+  execute_process(
+    COMMAND ${PYTHON} -c "import numpy; print(numpy.get_include())"
+    RESULT_VARIABLE NUMPY_RESULT
+    OUTPUT_VARIABLE NUMPY_INCLUDE_DIRS
+    ERROR_VARIABLE NUMPY_ERROR
+    OUTPUT_STRIP_TRAILING_WHITESPACE
+    ERROR_STRIP_TRAILING_WHITESPACE
+  )
+  if(${NUMPY_RESULT} EQUAL 0)
+    message(STATUS "Numpy include directories: ${NUMPY_INCLUDE_DIRS}")
+  else()
+    message(FATAL_ERROR "NumPy import failure:\n${NUMPY_ERROR}")
+  endif()
+  include_directories(${NUMPY_INCLUDE_DIRS})
+  link_directories(${PYTHON_LIBRARY_DIRS})
+
+  set(SOURCES
+    ${SOURCES}
+    src/PyOptimizer.cpp
+    src/PyEnvironment.cpp
+    src/PyBehavior.cpp
+    src/PyBehaviorSearch.cpp
+    src/PyLoadableBehavior.cpp
+    src/PythonInterpreter.cpp
+  )
+  set(HEADERS
+    ${HEADERS}
+    src/PyOptimizer.h
+    src/PyEnvironment.h
+    src/PyBehavior.h
+    src/PyBehaviorSearch.h
+    src/PyLoadableBehavior.h
+    src/PyLoadable.h
+    src/PythonInterpreter.hpp
+  )
+if(WIN32)
+set(EXTRA_LIBRARIES
+    ${EXTRA_LIBRARIES}
+    ${PYTHON_LIBRARIES}
+  )
+else(WIN32)
+set(EXTRA_LIBRARIES
+    ${EXTRA_LIBRARIES}
+    ${PYTHON_LIBRARIES}
+    -lutil
+  )
+endif()
+endif()
+
+add_library(${PROJECT_NAME} SHARED ${SOURCES})
+add_library(${PROJECT_NAME}_static STATIC ${SOURCES})
+target_link_libraries(${PROJECT_NAME}
+                      ${LIB_MANAGER_LIBRARIES}
+                      ${EXTRA_LIBRARIES}
+                      ${CONFIGMAPS_LIBRARIES}
+                      ${YAML_LIBRARIES})
+
+if(WIN32)
+  set(LIB_INSTALL_DIR bin) # .dll are in PATH, like executables
+else(WIN32)
+  set(LIB_INSTALL_DIR lib)
+endif(WIN32)
+
+set(_INSTALL_DESTINATIONS
+    RUNTIME DESTINATION bin
+    LIBRARY DESTINATION ${LIB_INSTALL_DIR}
+    ARCHIVE DESTINATION lib
+)
+
+# Install the library into the lib folder
+install(TARGETS ${PROJECT_NAME} ${_INSTALL_DESTINATIONS})
+install(TARGETS ${PROJECT_NAME}_static ${_INSTALL_DESTINATIONS})
+
+CONFIGURE_FILE(${PROJECT_NAME}.pc.in ${PROJECT_NAME}.pc @ONLY)
+INSTALL(FILES ${CMAKE_CURRENT_BINARY_DIR}/${PROJECT_NAME}.pc DESTINATION lib/pkgconfig)
+
+# Install headers into mars include directory
+install(FILES ${HEADERS} DESTINATION include/bolero/${PROJECT_NAME})